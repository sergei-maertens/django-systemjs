"""
Version code taken from django.utils.version.
"""

import datetime
import os
import subprocess


<<<<<<< HEAD
VERSION = (1, 1, 1, 'final', 0)
=======
VERSION = (1, 1, 2, 'final', 0)
>>>>>>> fde5dc6c


default_app_config = 'systemjs.apps.SystemJSConfig'


def get_version(version=None):
    "Returns a PEP 386-compliant version number from VERSION."
    version = get_complete_version(version)

    # Now build the two parts of the version number:
    # main = X.Y[.Z]
    # sub = .devN - for pre-alpha releases
    #     | {a|b|c}N - for alpha, beta and rc releases

    main = get_main_version(version)

    sub = ''
    if version[3] == 'alpha' and version[4] == 0:
        git_changeset = get_git_changeset()
        if git_changeset:
            sub = '.dev%s' % git_changeset

    elif version[3] != 'final':
        mapping = {'alpha': 'a', 'beta': 'b', 'rc': 'c'}
        sub = mapping[version[3]] + str(version[4])

    return str(main + sub)


def get_main_version(version=None):
    "Returns main version (X.Y[.Z]) from VERSION."
    version = get_complete_version(version)
    parts = 2 if version[2] == 0 else 3
    return '.'.join(str(x) for x in version[:parts])


def get_complete_version(version=None):
    """Returns a tuple of the django version. If version argument is non-empty,
    then checks for correctness of the tuple provided.
    """
    if version is None:
        from django import VERSION as version
    else:
        assert len(version) == 5
        assert version[3] in ('alpha', 'beta', 'rc', 'final')

    return version


def get_git_changeset():
    """Returns a numeric identifier of the latest git changeset.

    The result is the UTC timestamp of the changeset in YYYYMMDDHHMMSS format.
    This value isn't guaranteed to be unique, but collisions are very unlikely,
    so it's sufficient for generating the development version numbers.
    """
    repo_dir = os.path.dirname(os.path.dirname(os.path.abspath(__file__)))
    git_log = subprocess.Popen(
            'git log --pretty=format:%ct --quiet -1 HEAD',
            stdout=subprocess.PIPE, stderr=subprocess.PIPE,
            shell=True, cwd=repo_dir, universal_newlines=True)
    timestamp = git_log.communicate()[0]
    try:
        timestamp = datetime.datetime.utcfromtimestamp(int(timestamp))
    except ValueError:
        return None
    return timestamp.strftime('%Y%m%d%H%M%S')


__version__ = get_version(VERSION)<|MERGE_RESOLUTION|>--- conflicted
+++ resolved
@@ -7,11 +7,7 @@
 import subprocess
 
 
-<<<<<<< HEAD
-VERSION = (1, 1, 1, 'final', 0)
-=======
 VERSION = (1, 1, 2, 'final', 0)
->>>>>>> fde5dc6c
 
 
 default_app_config = 'systemjs.apps.SystemJSConfig'
