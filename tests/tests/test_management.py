--- conflicted
+++ resolved
@@ -192,7 +192,22 @@
         self.assertEqual(_num_files(settings.STATIC_ROOT), 0)
         self.assertEqual(bundle_mock.call_count, 0)
 
-<<<<<<< HEAD
+    @add_tpl_dir(os.path.join(os.path.dirname(__file__), 'templates1'))
+    def test_same_bundle_multiple_templates(self, bundle_mock):
+        """
+        Test that a module is bundled only once if it appears in multiple
+        template files.
+        """
+        bundle_mock.side_effect = _bundle
+
+        self.assertEqual(_num_files(settings.STATIC_ROOT), 0)
+        call_command('systemjs_bundle', stdout=self.out, stderr=self.err)
+        self.assertEqual(_num_files(settings.STATIC_ROOT), 1)
+
+        # one app found in multiple templates -> should only be bundled once
+        self.assertEqual(bundle_mock.call_count, 1)
+        self.assertEqual(bundle_mock.call_args, mock.call('app/dummy'))
+
     @override_settings(SYSTEMJS_CACHE_DIR=tempfile.mkdtemp())
     @mock.patch('systemjs.base.SystemTracer.trace')
     def test_minimal_bundle(self, trace_mock, bundle_mock):
@@ -260,23 +275,6 @@
         call_command('systemjs_bundle', '--minimal', '--sfx', stdout=self.out, stderr=self.err)
         # no new bundles should have been created
         self.assertEqual(bundle_mock.call_count, 1)
-=======
-    @add_tpl_dir(os.path.join(os.path.dirname(__file__), 'templates1'))
-    def test_same_bundle_multiple_templates(self, bundle_mock):
-        """
-        Test that a module is bundled only once if it appears in multiple
-        template files.
-        """
-        bundle_mock.side_effect = _bundle
-
-        self.assertEqual(_num_files(settings.STATIC_ROOT), 0)
-        call_command('systemjs_bundle', stdout=self.out, stderr=self.err)
-        self.assertEqual(_num_files(settings.STATIC_ROOT), 1)
-
-        # one app found in multiple templates -> should only be bundled once
-        self.assertEqual(bundle_mock.call_count, 1)
-        self.assertEqual(bundle_mock.call_args, mock.call('app/dummy', force=True, sfx=False, minify=False))
->>>>>>> 1f46dbd5
 
 
 @override_settings(STATIC_ROOT=tempfile.mkdtemp())
